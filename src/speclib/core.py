--- conflicted
+++ resolved
@@ -335,56 +335,6 @@
                 else:
                     feh_bds = utils.find_bounds(self.grid_fehs, feh)
 
-<<<<<<< HEAD
-                fname000 = fname_str.format(teff_bds[0], logg_bds[0], feh_bds[0])
-                fname100 = fname_str.format(teff_bds[1], logg_bds[0], feh_bds[0])
-                fname010 = fname_str.format(teff_bds[0], logg_bds[1], feh_bds[0])
-                fname110 = fname_str.format(teff_bds[1], logg_bds[1], feh_bds[0])
-                fname001 = fname_str.format(teff_bds[0], logg_bds[0], feh_bds[1])
-                fname101 = fname_str.format(teff_bds[1], logg_bds[0], feh_bds[1])
-                fname011 = fname_str.format(teff_bds[0], logg_bds[1], feh_bds[1])
-                fname111 = fname_str.format(teff_bds[1], logg_bds[1], feh_bds[1])
-
-                if not fname000 == fname100:
-                    wave_lib, c000 = load_wave_flux(fname000)
-                    _, c100 = load_wave_flux(fname100)
-                    c00 = utils.interpolate([c000, c100], teff_bds, teff)
-                else:
-                    wave_lib, c00 = load_wave_flux(fname000)
-
-                if not fname010 == fname110:
-                    _, c010 = load_wave_flux(fname010)
-                    _, c110 = load_wave_flux(fname110)
-                    c10 = utils.interpolate([c010, c110], teff_bds, teff)
-                else:
-                    _, c10 = load_wave_flux(fname010)
-
-                if not fname001 == fname101:
-                    _, c001 = load_wave_flux(fname001)
-                    _, c101 = load_wave_flux(fname101)
-                    c01 = utils.interpolate([c001, c101], teff_bds, teff)
-                else:
-                    _, c01 = load_wave_flux(fname001)
-
-                if not fname011 == fname111:
-                    _, c011 = load_wave_flux(fname011)
-                    _, c111 = load_wave_flux(fname111)
-                    c11 = utils.interpolate([c011, c111], teff_bds, teff)
-                else:
-                    _, c11 = load_wave_flux(fname011)
-
-                if not fname000 == fname010:
-                    c0 = utils.interpolate([c00, c10], logg_bds, logg)
-                    c1 = utils.interpolate([c01, c11], logg_bds, logg)
-                else:
-                    c0 = c00
-                    c1 = c01
-
-                if not fname000 == fname001:
-                    flux = utils.interpolate([c0, c1], feh_bds, feh)
-                else:
-                    flux = c0
-=======
                 flux_dict = {}
                 for tt in teff_bds:
                     flux_dict[tt] = {}
@@ -399,7 +349,6 @@
                 flux = utils.trilinear_interpolate(
                     flux_dict, (teff_bds, logg_bds, feh_bds), (teff, logg, feh)
                 )
->>>>>>> 89070d24
 
             elif model_in_grid:
                 # Load the wavelength and flux arrays
@@ -442,56 +391,6 @@
                 else:
                     feh_bds = utils.find_bounds(self.grid_fehs, feh)
 
-<<<<<<< HEAD
-                fname000 = fname_str.format(teff_bds[0], logg_bds[0], feh_bds[0])
-                fname100 = fname_str.format(teff_bds[1], logg_bds[0], feh_bds[0])
-                fname010 = fname_str.format(teff_bds[0], logg_bds[1], feh_bds[0])
-                fname110 = fname_str.format(teff_bds[1], logg_bds[1], feh_bds[0])
-                fname001 = fname_str.format(teff_bds[0], logg_bds[0], feh_bds[1])
-                fname101 = fname_str.format(teff_bds[1], logg_bds[0], feh_bds[1])
-                fname011 = fname_str.format(teff_bds[0], logg_bds[1], feh_bds[1])
-                fname111 = fname_str.format(teff_bds[1], logg_bds[1], feh_bds[1])
-
-                if not fname000 == fname100:
-                    wave_lib, c000 = load_wave_flux(fname000)
-                    _, c100 = load_wave_flux(fname100)
-                    c00 = utils.interpolate([c000, c100], teff_bds, teff)
-                else:
-                    wave_lib, c00 = load_wave_flux(fname000)
-
-                if not fname010 == fname110:
-                    _, c010 = load_wave_flux(fname010)
-                    _, c110 = load_wave_flux(fname110)
-                    c10 = utils.interpolate([c010, c110], teff_bds, teff)
-                else:
-                    _, c10 = load_wave_flux(fname010)
-
-                if not fname001 == fname101:
-                    _, c001 = load_wave_flux(fname001)
-                    _, c101 = load_wave_flux(fname101)
-                    c01 = utils.interpolate([c001, c101], teff_bds, teff)
-                else:
-                    _, c01 = load_wave_flux(fname001)
-
-                if not fname011 == fname111:
-                    _, c011 = load_wave_flux(fname011)
-                    _, c111 = load_wave_flux(fname111)
-                    c11 = utils.interpolate([c011, c111], teff_bds, teff)
-                else:
-                    _, c11 = load_wave_flux(fname011)
-
-                if not fname000 == fname010:
-                    c0 = utils.interpolate([c00, c10], logg_bds, logg)
-                    c1 = utils.interpolate([c01, c11], logg_bds, logg)
-                else:
-                    c0 = c00
-                    c1 = c01
-
-                if not fname000 == fname001:
-                    flux = utils.interpolate([c0, c1], feh_bds, feh)
-                else:
-                    flux = c0
-=======
                 flux_dict = {}
                 for tt in teff_bds:
                     flux_dict[tt] = {}
@@ -506,7 +405,6 @@
                 flux = utils.trilinear_interpolate(
                     flux_dict, (teff_bds, logg_bds, feh_bds), (teff, logg, feh)
                 )
->>>>>>> 89070d24
 
             elif model_in_grid:
                 # Load the wavelength and flux arrays
@@ -549,56 +447,6 @@
                 else:
                     feh_bds = utils.find_bounds(self.grid_fehs, feh)
 
-<<<<<<< HEAD
-                fname000 = fname_str.format(teff_bds[0], logg_bds[0], feh_bds[0])
-                fname100 = fname_str.format(teff_bds[1], logg_bds[0], feh_bds[0])
-                fname010 = fname_str.format(teff_bds[0], logg_bds[1], feh_bds[0])
-                fname110 = fname_str.format(teff_bds[1], logg_bds[1], feh_bds[0])
-                fname001 = fname_str.format(teff_bds[0], logg_bds[0], feh_bds[1])
-                fname101 = fname_str.format(teff_bds[1], logg_bds[0], feh_bds[1])
-                fname011 = fname_str.format(teff_bds[0], logg_bds[1], feh_bds[1])
-                fname111 = fname_str.format(teff_bds[1], logg_bds[1], feh_bds[1])
-
-                if not fname000 == fname100:
-                    wave_lib, c000 = load_wave_flux(fname000)
-                    _, c100 = load_wave_flux(fname100)
-                    c00 = utils.interpolate([c000, c100], teff_bds, teff)
-                else:
-                    wave_lib, c00 = load_wave_flux(fname000)
-
-                if not fname010 == fname110:
-                    _, c010 = load_wave_flux(fname010)
-                    _, c110 = load_wave_flux(fname110)
-                    c10 = utils.interpolate([c010, c110], teff_bds, teff)
-                else:
-                    _, c10 = load_wave_flux(fname010)
-
-                if not fname001 == fname101:
-                    _, c001 = load_wave_flux(fname001)
-                    _, c101 = load_wave_flux(fname101)
-                    c01 = utils.interpolate([c001, c101], teff_bds, teff)
-                else:
-                    _, c01 = load_wave_flux(fname001)
-
-                if not fname011 == fname111:
-                    _, c011 = load_wave_flux(fname011)
-                    _, c111 = load_wave_flux(fname111)
-                    c11 = utils.interpolate([c011, c111], teff_bds, teff)
-                else:
-                    _, c11 = load_wave_flux(fname011)
-
-                if not fname000 == fname010:
-                    c0 = utils.interpolate([c00, c10], logg_bds, logg)
-                    c1 = utils.interpolate([c01, c11], logg_bds, logg)
-                else:
-                    c0 = c00
-                    c1 = c01
-
-                if not fname000 == fname001:
-                    flux = utils.interpolate([c0, c1], feh_bds, feh)
-                else:
-                    flux = c0
-=======
                 flux_dict = {}
                 for tt in teff_bds:
                     flux_dict[tt] = {}
@@ -613,7 +461,6 @@
                 flux = utils.trilinear_interpolate(
                     flux_dict, (teff_bds, logg_bds, feh_bds), (teff, logg, feh)
                 )
->>>>>>> 89070d24
 
             elif model_in_grid:
                 # Load the wavelength and flux arrays
