# Changelog

All notable changes to `speclib` will be documented in this file.

The format is based on [Keep a Changelog](https://keepachangelog.com/en/1.0.0/),
and this project adheres to [Semantic Versioning](https://semver.org/spec/v2.0.0.html).

---

## [0.1.0b9] - 2025-10-24

### Added

- `docs/requirements.txt` specifying Sphinx dependencies (`myst-parser`, `furo`).

### Added

- `docs/requirements.txt` specifying Sphinx dependencies (`myst-parser`, `furo`).

### Changed

- Renamed `SpectralGrid.get_spectrum()` to `SpectralGrid.get_flux()` for clearer semantics and consistency across the API.
<<<<<<< HEAD
- Updated `.readthedocs.yml` to install documentation requirements explicitly, ensuring Read the Docs builds succeed without missing extensions.
- Updated NewEra helpers to use the V3.4 release (record 17935).
=======
* Updated `.readthedocs.yml` to install documentation requirements explicitly, ensuring Read the Docs builds succeed without missing extensions.

### Fixed

- Documentation build failures on Read the Docs caused by missing `myst_parser` import errors.
- Improved local build reproducibility using `sphinx-build -b html docs _build/html`.
>>>>>>> bd75096d

### Deprecated

- `SpectralGrid.get_spectrum()` remains available as a deprecated alias that raises a `DeprecationWarning` and will be removed in a future release.

### Fixed

- Documentation build failures on Read the Docs caused by missing `myst_parser` import errors.
- Improved local build reproducibility using `sphinx-build -b html docs _build/html`.

### Testing

- Updated `tests/test_interpolation_toggle.py` to cover the new method name and deprecated alias.


## [0.1.0b8] – 2025-10-20

### Added

- Allow environment variable `SPECLIB_LIBRARY_PATH` to override the default `~/.speclib/libraries` path.
- Add `speclib.utils.set_library_root()` helper to otherwise change the path.
- Documentation updates and regression tests for custom cache paths.


## [0.1.0b7] - 2025-08-15

### Changed

- ✨ Switched from `pysynphot` to `synphot` throughout the codebase, including `Spectrum.resample()` and filter application routines. ([#41](https://github.com/brackham/speclib/pull/41))
- 🧹 Removed compatibility workarounds for `pysynphot` imports and deprecated `warnings.catch_warnings()` block in `core.py`.
- 🔧 Updated `README.md` to reference `synphot` instead of `pysynphot`.
- 🔧 Relaxed Python version constraint to `>=3.11,<3.14`(previously `<3.12`) to support Python 3.12 and upcoming 3.13.
- ⬆️ Upgraded `astropy` from `6.0.1` to `7.1.0` and relaxed the version constraint to `>=6.0,<8.0`.
- ⬆️ Upgraded `matplotlib` from `3.7.5` to `3.10.5`, with updated constraint to `>=3.8,<4.0`.
- 🔧 Updated version constraints for `specutils`, `synphot`, `numpy`, `scipy`, `pooch`, and `tqdm` to reflect compatibility with newer Python and package versions.
- 📦 Synced `poetry.lock` to reflect updated and removed packages.

### Fixed

- 🐛 Replaced deprecated `np.trapz` calls with `np.trapezoid` to avoid warnings in NumPy 2.0+.

### Development

- 🧪 Removed deprecated warning filters in `pytest.ini` related to `pysynphot`.
- ✅ Confirmed compatibility with Python 3.11+ and current dependency stack.


## [0.1.0b6] – 2025-07-25

### Changed

- Relaxed `astropy` version constraint to support `astropy>=6.0.0,<8.0.0` (previously `<6.0.0`), enabling compatibility with newer releases.
- Confirmed full test suite passes with `astropy 6.x`.

### Testing

- Verified flux conservation after resampling spectra with `Spectrum.resample()`.
- Manually tested interpolation behavior in `Spectrum.from_grid()` and `SpectralGrid.get_flux()`.


## [0.1.0b5] - 2025-06-26

### Fixed

- Automatically trigger NewEra tarball download when loading a wavelength array for the first time.
  `load_newera_wavelength_array()` now calls `download_newera_grid()` if the expected `.txt` file is missing.
- Corrected the metallicity list for the MPS-Atlas grid in `utils.py` where `-0.95 - 0.9` was accidentally
  combined into a single entry.
- Fixed a bug in `SpectralGrid` that caused interpolation to fail with sparsely sampled NewEra grids. Now uses `NearestNDInterpolator` to support these cases. ([#34](https://github.com/brackham/speclib/pull/34))

### Added

- Example SPHINX spectra under `tests/data/sphinx/` for offline testing.
- Added `trilinear_interpolation` utility function and implemented it in `core.py` to improve readability and modularity.


### Changed

- SPHINX loader now reads the wavelength array directly from each cached
  spectrum file, removing the dependency on a separate wavelength file.
- Tests patch the SPHINX grid to use these local spectra so no network
  access is required when running the suite (see issue #27).

---

## [0.1.0-beta.4] - 2025-05-30

### Added

- Support for PHOENIX NewEra model grids (`newera_gaia`, `newera_jwst`, `newera_lowres`) via `Spectrum.from_grid()`
- Utility functions `load_newera_wavelength_array()` and `load_newera_flux_array()` in `utils.py` to handle NewEra file structure
- Automatic detection of wavelength grid parameters from NewEra file headers
- Warning when `alpha ≠ 0.0` is requested, as non-zero alpha values may not be reliably supported yet

### Changed

- Improved error messaging for missing NewEra files to aid debugging and model grid validation

---

## [0.1.0-beta.3] - 2025-05-28

### Added

- Option to disable interpolation in `SpectralGrid`, `BinnedSpectralGrid`, and `SEDGrid` via `interpolate=False`.
- Tests for nearest-neighbor retrieval.
- Test to ensure `speclib.__version__` matches the version in `pyproject.toml`.

### Changed

- `__version__` is now read from `pyproject.toml` using `importlib.metadata`.

---

## [0.1.0-beta.2] – 2025-05-23

### Added

- ✅ Support for loading **PHOENIX NewEra model spectra** via `Spectrum.from_grid(model_grid="newera")`
- 📥 Utility function `download_newera_grid()` to selectively download subsets of the NewEra model grid
- 🎯 Filtering options for `teff_range`, `logg_range`, `feh_range`, and `alpha_range` in `download_newera_grid()`
- ⚠️ Warning raised when attempting to download the full grid (~4.5 TB)

### Changed

- 🔧 Improved verbosity and error handling for model downloads

---

## [0.1.0-beta.1] - 2024-05-16

### Added

* `Spectrum` class to load and manipulate stellar model spectra.
* Support for multiple model grids: PHOENIX, DRIFT-PHOENIX, SPHINX, NextGen-solar, and MPS-Atlas.
* `resample()` and `regularize()` methods using `pysynphot` for consistent flux interpolation.
* `set_spectral_resolution()` method with Gaussian convolution.
* `bin()` method and `BinnedSpectrum` class for filter binning.
* `SpectralGrid` and `BinnedSpectralGrid` classes for fast interpolation across stellar parameters.
* `Filter`, `SED`, and `SEDGrid` classes for synthetic photometry.
* `apply_filter()` and `mag_to_flux()` utility functions.

### Changed

* Migrated from legacy `tool.poetry.*` layout to PEP 621-compliant `[project]` table.
* Included filter response curves via `importlib.resources`.
* Tests pass under Python 3.9 and 3.11.

### Known Issues

* DRIFT-PHOENIX, SPHINX, and MPS-Atlas models require local caching.
* No automated validation for model grid completeness.
* No test coverage for all interpolation edge cases.

---

For earlier development notes, see internal documentation or Git commit history.<|MERGE_RESOLUTION|>--- conflicted
+++ resolved
@@ -13,24 +13,11 @@
 
 - `docs/requirements.txt` specifying Sphinx dependencies (`myst-parser`, `furo`).
 
-### Added
-
-- `docs/requirements.txt` specifying Sphinx dependencies (`myst-parser`, `furo`).
-
 ### Changed
 
 - Renamed `SpectralGrid.get_spectrum()` to `SpectralGrid.get_flux()` for clearer semantics and consistency across the API.
-<<<<<<< HEAD
 - Updated `.readthedocs.yml` to install documentation requirements explicitly, ensuring Read the Docs builds succeed without missing extensions.
 - Updated NewEra helpers to use the V3.4 release (record 17935).
-=======
-* Updated `.readthedocs.yml` to install documentation requirements explicitly, ensuring Read the Docs builds succeed without missing extensions.
-
-### Fixed
-
-- Documentation build failures on Read the Docs caused by missing `myst_parser` import errors.
-- Improved local build reproducibility using `sphinx-build -b html docs _build/html`.
->>>>>>> bd75096d
 
 ### Deprecated
 
